*, ::before, ::after {
  --tw-border-spacing-x: 0;
  --tw-border-spacing-y: 0;
  --tw-translate-x: 0;
  --tw-translate-y: 0;
  --tw-rotate: 0;
  --tw-skew-x: 0;
  --tw-skew-y: 0;
  --tw-scale-x: 1;
  --tw-scale-y: 1;
  --tw-pan-x:  ;
  --tw-pan-y:  ;
  --tw-pinch-zoom:  ;
  --tw-scroll-snap-strictness: proximity;
  --tw-gradient-from-position:  ;
  --tw-gradient-via-position:  ;
  --tw-gradient-to-position:  ;
  --tw-ordinal:  ;
  --tw-slashed-zero:  ;
  --tw-numeric-figure:  ;
  --tw-numeric-spacing:  ;
  --tw-numeric-fraction:  ;
  --tw-ring-inset:  ;
  --tw-ring-offset-width: 0px;
  --tw-ring-offset-color: #fff;
  --tw-ring-color: rgb(59 130 246 / 0.5);
  --tw-ring-offset-shadow: 0 0 #0000;
  --tw-ring-shadow: 0 0 #0000;
  --tw-shadow: 0 0 #0000;
  --tw-shadow-colored: 0 0 #0000;
  --tw-blur:  ;
  --tw-brightness:  ;
  --tw-contrast:  ;
  --tw-grayscale:  ;
  --tw-hue-rotate:  ;
  --tw-invert:  ;
  --tw-saturate:  ;
  --tw-sepia:  ;
  --tw-drop-shadow:  ;
  --tw-backdrop-blur:  ;
  --tw-backdrop-brightness:  ;
  --tw-backdrop-contrast:  ;
  --tw-backdrop-grayscale:  ;
  --tw-backdrop-hue-rotate:  ;
  --tw-backdrop-invert:  ;
  --tw-backdrop-opacity:  ;
  --tw-backdrop-saturate:  ;
  --tw-backdrop-sepia:  ;
  --tw-contain-size:  ;
  --tw-contain-layout:  ;
  --tw-contain-paint:  ;
  --tw-contain-style:  ;
}

::backdrop {
  --tw-border-spacing-x: 0;
  --tw-border-spacing-y: 0;
  --tw-translate-x: 0;
  --tw-translate-y: 0;
  --tw-rotate: 0;
  --tw-skew-x: 0;
  --tw-skew-y: 0;
  --tw-scale-x: 1;
  --tw-scale-y: 1;
  --tw-pan-x:  ;
  --tw-pan-y:  ;
  --tw-pinch-zoom:  ;
  --tw-scroll-snap-strictness: proximity;
  --tw-gradient-from-position:  ;
  --tw-gradient-via-position:  ;
  --tw-gradient-to-position:  ;
  --tw-ordinal:  ;
  --tw-slashed-zero:  ;
  --tw-numeric-figure:  ;
  --tw-numeric-spacing:  ;
  --tw-numeric-fraction:  ;
  --tw-ring-inset:  ;
  --tw-ring-offset-width: 0px;
  --tw-ring-offset-color: #fff;
  --tw-ring-color: rgb(59 130 246 / 0.5);
  --tw-ring-offset-shadow: 0 0 #0000;
  --tw-ring-shadow: 0 0 #0000;
  --tw-shadow: 0 0 #0000;
  --tw-shadow-colored: 0 0 #0000;
  --tw-blur:  ;
  --tw-brightness:  ;
  --tw-contrast:  ;
  --tw-grayscale:  ;
  --tw-hue-rotate:  ;
  --tw-invert:  ;
  --tw-saturate:  ;
  --tw-sepia:  ;
  --tw-drop-shadow:  ;
  --tw-backdrop-blur:  ;
  --tw-backdrop-brightness:  ;
  --tw-backdrop-contrast:  ;
  --tw-backdrop-grayscale:  ;
  --tw-backdrop-hue-rotate:  ;
  --tw-backdrop-invert:  ;
  --tw-backdrop-opacity:  ;
  --tw-backdrop-saturate:  ;
  --tw-backdrop-sepia:  ;
  --tw-contain-size:  ;
  --tw-contain-layout:  ;
  --tw-contain-paint:  ;
  --tw-contain-style:  ;
}

/*
! tailwindcss v3.4.17 | MIT License | https://tailwindcss.com
*/

/*
1. Prevent padding and border from affecting element width. (https://github.com/mozdevs/cssremedy/issues/4)
2. Allow adding a border to an element by just adding a border-width. (https://github.com/tailwindcss/tailwindcss/pull/116)
*/

*,
::before,
::after {
  box-sizing: border-box;
  /* 1 */
  border-width: 0;
  /* 2 */
  border-style: solid;
  /* 2 */
  border-color: #e5e7eb;
  /* 2 */
}

::before,
::after {
  --tw-content: '';
}

/*
1. Use a consistent sensible line-height in all browsers.
2. Prevent adjustments of font size after orientation changes in iOS.
3. Use a more readable tab size.
4. Use the user's configured `sans` font-family by default.
5. Use the user's configured `sans` font-feature-settings by default.
6. Use the user's configured `sans` font-variation-settings by default.
7. Disable tap highlights on iOS
*/

html,
:host {
  line-height: 1.5;
  /* 1 */
  -webkit-text-size-adjust: 100%;
  /* 2 */
  -moz-tab-size: 4;
  /* 3 */
  -o-tab-size: 4;
     tab-size: 4;
  /* 3 */
  font-family: ui-sans-serif, system-ui, sans-serif, "Apple Color Emoji", "Segoe UI Emoji", "Segoe UI Symbol", "Noto Color Emoji";
  /* 4 */
  font-feature-settings: normal;
  /* 5 */
  font-variation-settings: normal;
  /* 6 */
  -webkit-tap-highlight-color: transparent;
  /* 7 */
}

/*
1. Remove the margin in all browsers.
2. Inherit line-height from `html` so users can set them as a class directly on the `html` element.
*/

body {
  margin: 0;
  /* 1 */
  line-height: inherit;
  /* 2 */
}

/*
1. Add the correct height in Firefox.
2. Correct the inheritance of border color in Firefox. (https://bugzilla.mozilla.org/show_bug.cgi?id=190655)
3. Ensure horizontal rules are visible by default.
*/

hr {
  height: 0;
  /* 1 */
  color: inherit;
  /* 2 */
  border-top-width: 1px;
  /* 3 */
}

/*
Add the correct text decoration in Chrome, Edge, and Safari.
*/

abbr:where([title]) {
  -webkit-text-decoration: underline dotted;
          text-decoration: underline dotted;
}

/*
Remove the default font size and weight for headings.
*/

h1,
h2,
h3,
h4,
h5,
h6 {
  font-size: inherit;
  font-weight: inherit;
}

/*
Reset links to optimize for opt-in styling instead of opt-out.
*/

a {
  color: inherit;
  text-decoration: inherit;
}

/*
Add the correct font weight in Edge and Safari.
*/

b,
strong {
  font-weight: bolder;
}

/*
1. Use the user's configured `mono` font-family by default.
2. Use the user's configured `mono` font-feature-settings by default.
3. Use the user's configured `mono` font-variation-settings by default.
4. Correct the odd `em` font sizing in all browsers.
*/

code,
kbd,
samp,
pre {
  font-family: ui-monospace, SFMono-Regular, Menlo, Monaco, Consolas, "Liberation Mono", "Courier New", monospace;
  /* 1 */
  font-feature-settings: normal;
  /* 2 */
  font-variation-settings: normal;
  /* 3 */
  font-size: 1em;
  /* 4 */
}

/*
Add the correct font size in all browsers.
*/

small {
  font-size: 80%;
}

/*
Prevent `sub` and `sup` elements from affecting the line height in all browsers.
*/

sub,
sup {
  font-size: 75%;
  line-height: 0;
  position: relative;
  vertical-align: baseline;
}

sub {
  bottom: -0.25em;
}

sup {
  top: -0.5em;
}

/*
1. Remove text indentation from table contents in Chrome and Safari. (https://bugs.chromium.org/p/chromium/issues/detail?id=999088, https://bugs.webkit.org/show_bug.cgi?id=201297)
2. Correct table border color inheritance in all Chrome and Safari. (https://bugs.chromium.org/p/chromium/issues/detail?id=935729, https://bugs.webkit.org/show_bug.cgi?id=195016)
3. Remove gaps between table borders by default.
*/

table {
  text-indent: 0;
  /* 1 */
  border-color: inherit;
  /* 2 */
  border-collapse: collapse;
  /* 3 */
}

/*
1. Change the font styles in all browsers.
2. Remove the margin in Firefox and Safari.
3. Remove default padding in all browsers.
*/

button,
input,
optgroup,
select,
textarea {
  font-family: inherit;
  /* 1 */
  font-feature-settings: inherit;
  /* 1 */
  font-variation-settings: inherit;
  /* 1 */
  font-size: 100%;
  /* 1 */
  font-weight: inherit;
  /* 1 */
  line-height: inherit;
  /* 1 */
  letter-spacing: inherit;
  /* 1 */
  color: inherit;
  /* 1 */
  margin: 0;
  /* 2 */
  padding: 0;
  /* 3 */
}

/*
Remove the inheritance of text transform in Edge and Firefox.
*/

button,
select {
  text-transform: none;
}

/*
1. Correct the inability to style clickable types in iOS and Safari.
2. Remove default button styles.
*/

button,
input:where([type='button']),
input:where([type='reset']),
input:where([type='submit']) {
  -webkit-appearance: button;
  /* 1 */
  background-color: transparent;
  /* 2 */
  background-image: none;
  /* 2 */
}

/*
Use the modern Firefox focus style for all focusable elements.
*/

:-moz-focusring {
  outline: auto;
}

/*
Remove the additional `:invalid` styles in Firefox. (https://github.com/mozilla/gecko-dev/blob/2f9eacd9d3d995c937b4251a5557d95d494c9be1/layout/style/res/forms.css#L728-L737)
*/

:-moz-ui-invalid {
  box-shadow: none;
}

/*
Add the correct vertical alignment in Chrome and Firefox.
*/

progress {
  vertical-align: baseline;
}

/*
Correct the cursor style of increment and decrement buttons in Safari.
*/

::-webkit-inner-spin-button,
::-webkit-outer-spin-button {
  height: auto;
}

/*
1. Correct the odd appearance in Chrome and Safari.
2. Correct the outline style in Safari.
*/

[type='search'] {
  -webkit-appearance: textfield;
  /* 1 */
  outline-offset: -2px;
  /* 2 */
}

/*
Remove the inner padding in Chrome and Safari on macOS.
*/

::-webkit-search-decoration {
  -webkit-appearance: none;
}

/*
1. Correct the inability to style clickable types in iOS and Safari.
2. Change font properties to `inherit` in Safari.
*/

::-webkit-file-upload-button {
  -webkit-appearance: button;
  /* 1 */
  font: inherit;
  /* 2 */
}

/*
Add the correct display in Chrome and Safari.
*/

summary {
  display: list-item;
}

/*
Removes the default spacing and border for appropriate elements.
*/

blockquote,
dl,
dd,
h1,
h2,
h3,
h4,
h5,
h6,
hr,
figure,
p,
pre {
  margin: 0;
}

fieldset {
  margin: 0;
  padding: 0;
}

legend {
  padding: 0;
}

ol,
ul,
menu {
  list-style: none;
  margin: 0;
  padding: 0;
}

/*
Reset default styling for dialogs.
*/

dialog {
  padding: 0;
}

/*
Prevent resizing textareas horizontally by default.
*/

textarea {
  resize: vertical;
}

/*
1. Reset the default placeholder opacity in Firefox. (https://github.com/tailwindlabs/tailwindcss/issues/3300)
2. Set the default placeholder color to the user's configured gray 400 color.
*/

input::-moz-placeholder, textarea::-moz-placeholder {
  opacity: 1;
  /* 1 */
  color: #9ca3af;
  /* 2 */
}

input::placeholder,
textarea::placeholder {
  opacity: 1;
  /* 1 */
  color: #9ca3af;
  /* 2 */
}

/*
Set the default cursor for buttons.
*/

button,
[role="button"] {
  cursor: pointer;
}

/*
Make sure disabled buttons don't get the pointer cursor.
*/

:disabled {
  cursor: default;
}

/*
1. Make replaced elements `display: block` by default. (https://github.com/mozdevs/cssremedy/issues/14)
2. Add `vertical-align: middle` to align replaced elements more sensibly by default. (https://github.com/jensimmons/cssremedy/issues/14#issuecomment-634934210)
   This can trigger a poorly considered lint error in some tools but is included by design.
*/

img,
svg,
video,
canvas,
audio,
iframe,
embed,
object {
  display: block;
  /* 1 */
  vertical-align: middle;
  /* 2 */
}

/*
Constrain images and videos to the parent width and preserve their intrinsic aspect ratio. (https://github.com/mozdevs/cssremedy/issues/14)
*/

img,
video {
  max-width: 100%;
  height: auto;
}

/* Make elements with the HTML hidden attribute stay hidden by default */

[hidden]:where(:not([hidden="until-found"])) {
  display: none;
}

[type='text'],input:where(:not([type])),[type='email'],[type='url'],[type='password'],[type='number'],[type='date'],[type='datetime-local'],[type='month'],[type='search'],[type='tel'],[type='time'],[type='week'],[multiple],textarea,select {
  -webkit-appearance: none;
     -moz-appearance: none;
          appearance: none;
  background-color: #fff;
  border-color: #6b7280;
  border-width: 1px;
  border-radius: 0px;
  padding-top: 0.5rem;
  padding-right: 0.75rem;
  padding-bottom: 0.5rem;
  padding-left: 0.75rem;
  font-size: 1rem;
  line-height: 1.5rem;
  --tw-shadow: 0 0 #0000;
}

[type='text']:focus, input:where(:not([type])):focus, [type='email']:focus, [type='url']:focus, [type='password']:focus, [type='number']:focus, [type='date']:focus, [type='datetime-local']:focus, [type='month']:focus, [type='search']:focus, [type='tel']:focus, [type='time']:focus, [type='week']:focus, [multiple]:focus, textarea:focus, select:focus {
  outline: 2px solid transparent;
  outline-offset: 2px;
  --tw-ring-inset: var(--tw-empty,/*!*/ /*!*/);
  --tw-ring-offset-width: 0px;
  --tw-ring-offset-color: #fff;
  --tw-ring-color: #2563eb;
  --tw-ring-offset-shadow: var(--tw-ring-inset) 0 0 0 var(--tw-ring-offset-width) var(--tw-ring-offset-color);
  --tw-ring-shadow: var(--tw-ring-inset) 0 0 0 calc(1px + var(--tw-ring-offset-width)) var(--tw-ring-color);
  box-shadow: var(--tw-ring-offset-shadow), var(--tw-ring-shadow), var(--tw-shadow);
  border-color: #2563eb;
}

input::-moz-placeholder, textarea::-moz-placeholder {
  color: #6b7280;
  opacity: 1;
}

input::placeholder,textarea::placeholder {
  color: #6b7280;
  opacity: 1;
}

::-webkit-datetime-edit-fields-wrapper {
  padding: 0;
}

::-webkit-date-and-time-value {
  min-height: 1.5em;
  text-align: inherit;
}

::-webkit-datetime-edit {
  display: inline-flex;
}

::-webkit-datetime-edit,::-webkit-datetime-edit-year-field,::-webkit-datetime-edit-month-field,::-webkit-datetime-edit-day-field,::-webkit-datetime-edit-hour-field,::-webkit-datetime-edit-minute-field,::-webkit-datetime-edit-second-field,::-webkit-datetime-edit-millisecond-field,::-webkit-datetime-edit-meridiem-field {
  padding-top: 0;
  padding-bottom: 0;
}

select {
  background-image: url("data:image/svg+xml,%3csvg xmlns='http://www.w3.org/2000/svg' fill='none' viewBox='0 0 20 20'%3e%3cpath stroke='%236b7280' stroke-linecap='round' stroke-linejoin='round' stroke-width='1.5' d='M6 8l4 4 4-4'/%3e%3c/svg%3e");
  background-position: right 0.5rem center;
  background-repeat: no-repeat;
  background-size: 1.5em 1.5em;
  padding-right: 2.5rem;
  -webkit-print-color-adjust: exact;
          print-color-adjust: exact;
}

[multiple],[size]:where(select:not([size="1"])) {
  background-image: initial;
  background-position: initial;
  background-repeat: unset;
  background-size: initial;
  padding-right: 0.75rem;
  -webkit-print-color-adjust: unset;
          print-color-adjust: unset;
}

[type='checkbox'],[type='radio'] {
  -webkit-appearance: none;
     -moz-appearance: none;
          appearance: none;
  padding: 0;
  -webkit-print-color-adjust: exact;
          print-color-adjust: exact;
  display: inline-block;
  vertical-align: middle;
  background-origin: border-box;
  -webkit-user-select: none;
     -moz-user-select: none;
          user-select: none;
  flex-shrink: 0;
  height: 1rem;
  width: 1rem;
  color: #2563eb;
  background-color: #fff;
  border-color: #6b7280;
  border-width: 1px;
  --tw-shadow: 0 0 #0000;
}

[type='checkbox'] {
  border-radius: 0px;
}

[type='radio'] {
  border-radius: 100%;
}

[type='checkbox']:focus,[type='radio']:focus {
  outline: 2px solid transparent;
  outline-offset: 2px;
  --tw-ring-inset: var(--tw-empty,/*!*/ /*!*/);
  --tw-ring-offset-width: 2px;
  --tw-ring-offset-color: #fff;
  --tw-ring-color: #2563eb;
  --tw-ring-offset-shadow: var(--tw-ring-inset) 0 0 0 var(--tw-ring-offset-width) var(--tw-ring-offset-color);
  --tw-ring-shadow: var(--tw-ring-inset) 0 0 0 calc(2px + var(--tw-ring-offset-width)) var(--tw-ring-color);
  box-shadow: var(--tw-ring-offset-shadow), var(--tw-ring-shadow), var(--tw-shadow);
}

[type='checkbox']:checked,[type='radio']:checked {
  border-color: transparent;
  background-color: currentColor;
  background-size: 100% 100%;
  background-position: center;
  background-repeat: no-repeat;
}

[type='checkbox']:checked {
  background-image: url("data:image/svg+xml,%3csvg viewBox='0 0 16 16' fill='white' xmlns='http://www.w3.org/2000/svg'%3e%3cpath d='M12.207 4.793a1 1 0 010 1.414l-5 5a1 1 0 01-1.414 0l-2-2a1 1 0 011.414-1.414L6.5 9.086l4.293-4.293a1 1 0 011.414 0z'/%3e%3c/svg%3e");
}

@media (forced-colors: active)  {
  [type='checkbox']:checked {
    -webkit-appearance: auto;
       -moz-appearance: auto;
            appearance: auto;
  }
}

[type='radio']:checked {
  background-image: url("data:image/svg+xml,%3csvg viewBox='0 0 16 16' fill='white' xmlns='http://www.w3.org/2000/svg'%3e%3ccircle cx='8' cy='8' r='3'/%3e%3c/svg%3e");
}

@media (forced-colors: active)  {
  [type='radio']:checked {
    -webkit-appearance: auto;
       -moz-appearance: auto;
            appearance: auto;
  }
}

[type='checkbox']:checked:hover,[type='checkbox']:checked:focus,[type='radio']:checked:hover,[type='radio']:checked:focus {
  border-color: transparent;
  background-color: currentColor;
}

[type='checkbox']:indeterminate {
  background-image: url("data:image/svg+xml,%3csvg xmlns='http://www.w3.org/2000/svg' fill='none' viewBox='0 0 16 16'%3e%3cpath stroke='white' stroke-linecap='round' stroke-linejoin='round' stroke-width='2' d='M4 8h8'/%3e%3c/svg%3e");
  border-color: transparent;
  background-color: currentColor;
  background-size: 100% 100%;
  background-position: center;
  background-repeat: no-repeat;
}

@media (forced-colors: active)  {
  [type='checkbox']:indeterminate {
    -webkit-appearance: auto;
       -moz-appearance: auto;
            appearance: auto;
  }
}

[type='checkbox']:indeterminate:hover,[type='checkbox']:indeterminate:focus {
  border-color: transparent;
  background-color: currentColor;
}

[type='file'] {
  background: unset;
  border-color: inherit;
  border-width: 0;
  border-radius: 0;
  padding: 0;
  font-size: unset;
  line-height: inherit;
}

[type='file']:focus {
  outline: 1px solid ButtonText;
  outline: 1px auto -webkit-focus-ring-color;
}

.container {
  width: 100%;
}

@media (min-width: 320px) {
  .container {
    max-width: 320px;
  }
}

@media (min-width: 640px) {
  .container {
    max-width: 640px;
  }
}

@media (min-width: 768px) {
  .container {
    max-width: 768px;
  }
}

@media (min-width: 1024px) {
  .container {
    max-width: 1024px;
  }
}

@media (min-width: 1280px) {
  .container {
    max-width: 1280px;
  }
}

@media (min-width: 1536px) {
  .container {
    max-width: 1536px;
  }
}

.static {
  position: static;
}

.fixed {
  position: fixed;
}

.absolute {
  position: absolute;
}

.relative {
  position: relative;
}

.bottom-0 {
  bottom: 0px;
}

.left-0 {
  left: 0px;
}

.right-0 {
  right: 0px;
}

.top-0 {
  top: 0px;
}

.z-10 {
  z-index: 10;
}

.z-50 {
  z-index: 50;
}

.mx-auto {
  margin-left: auto;
  margin-right: auto;
}

.my-4 {
  margin-top: 1rem;
  margin-bottom: 1rem;
}

.mb-0 {
  margin-bottom: 0px;
}

.mb-2 {
  margin-bottom: 0.5rem;
}

.mb-4 {
  margin-bottom: 1rem;
}

.ml-3 {
  margin-left: 0.75rem;
}

.mr-4 {
  margin-right: 1rem;
}

.mt-2 {
  margin-top: 0.5rem;
}

.mt-4 {
  margin-top: 1rem;
}

.mt-8 {
  margin-top: 2rem;
}

.block {
  display: block;
}

.inline-block {
  display: inline-block;
}

.flex {
  display: flex;
}

.table {
  display: table;
}

.contents {
  display: contents;
}

.hidden {
  display: none;
}

.size-14 {
  width: 3.5rem;
  height: 3.5rem;
}

.size-5 {
  width: 1.25rem;
  height: 1.25rem;
}

.size-8 {
  width: 2rem;
  height: 2rem;
}

.size-\[5rem\] {
  width: 5rem;
  height: 5rem;
}

.size-\[7rem\] {
  width: 7rem;
  height: 7rem;
}

.size-min {
  width: -moz-min-content;
  width: min-content;
  height: -moz-min-content;
  height: min-content;
}

.h-\[5rem\] {
  height: 5rem;
}

.h-\[80\%\] {
  height: 80%;
}

.h-auto {
  height: auto;
}

.h-fit {
  height: -moz-fit-content;
  height: fit-content;
}

.h-full {
  height: 100%;
}

.h-screen {
  height: 100vh;
}

.h-\[10rem\] {
  height: 10rem;
}

.w-1\/2 {
  width: 50%;
}

.w-\[30\%\] {
  width: 30%;
}

.w-\[50\%\] {
  width: 50%;
}

.w-\[70\%\] {
  width: 70%;
}

.w-\[8rem\] {
  width: 8rem;
}

.w-fit {
  width: -moz-fit-content;
  width: fit-content;
}

.w-full {
  width: 100%;
}

.translate-x-0 {
  --tw-translate-x: 0px;
  transform: translate(var(--tw-translate-x), var(--tw-translate-y)) rotate(var(--tw-rotate)) skewX(var(--tw-skew-x)) skewY(var(--tw-skew-y)) scaleX(var(--tw-scale-x)) scaleY(var(--tw-scale-y));
}

.translate-x-full {
  --tw-translate-x: 100%;
  transform: translate(var(--tw-translate-x), var(--tw-translate-y)) rotate(var(--tw-rotate)) skewX(var(--tw-skew-x)) skewY(var(--tw-skew-y)) scaleX(var(--tw-scale-x)) scaleY(var(--tw-scale-y));
}

.cursor-pointer {
  cursor: pointer;
}

.flex-col {
  flex-direction: column;
}

.items-center {
  align-items: center;
}

.items-stretch {
  align-items: stretch;
}

.justify-normal {
  justify-content: normal;
}

.justify-center {
  justify-content: center;
}

.justify-between {
  justify-content: space-between;
}

.gap-0 {
  gap: 0px;
}

.gap-1 {
  gap: 0.25rem;
}

.gap-2 {
  gap: 0.5rem;
}

.gap-4 {
  gap: 1rem;
}

.gap-8 {
  gap: 2rem;
}

.self-start {
  align-self: flex-start;
}

.self-end {
  align-self: flex-end;
}

.self-center {
  align-self: center;
}

.overflow-auto {
  overflow: auto;
}

.overflow-hidden {
  overflow: hidden;
}

.rounded-\[14px\] {
  border-radius: 14px;
}

.rounded-\[18px\] {
  border-radius: 18px;
}

.rounded-md {
  border-radius: 0.375rem;
}

.border {
  border-width: 1px;
}

.border-b {
  border-bottom-width: 1px;
}

.border-\[\#cccccc\] {
  --tw-border-opacity: 1;
  border-color: rgb(204 204 204 / var(--tw-border-opacity, 1));
}

.border-\[\#e6e6e6\] {
  --tw-border-opacity: 1;
  border-color: rgb(230 230 230 / var(--tw-border-opacity, 1));
}

.bg-\[\#00000050\] {
  background-color: #00000050;
}

.bg-\[\#3b82f6\] {
  --tw-bg-opacity: 1;
  background-color: rgb(59 130 246 / var(--tw-bg-opacity, 1));
}

.bg-\[\#E5F2FF\] {
  --tw-bg-opacity: 1;
  background-color: rgb(229 242 255 / var(--tw-bg-opacity, 1));
}

.bg-\[\#FFD700\] {
  --tw-bg-opacity: 1;
  background-color: rgb(255 215 0 / var(--tw-bg-opacity, 1));
}

.bg-\[\#e6e6e6\] {
  --tw-bg-opacity: 1;
  background-color: rgb(230 230 230 / var(--tw-bg-opacity, 1));
}

.bg-\[\#fff\] {
  --tw-bg-opacity: 1;
  background-color: rgb(255 255 255 / var(--tw-bg-opacity, 1));
}

.bg-gray-50 {
  --tw-bg-opacity: 1;
  background-color: rgb(249 250 251 / var(--tw-bg-opacity, 1));
}

.bg-white {
  --tw-bg-opacity: 1;
  background-color: rgb(255 255 255 / var(--tw-bg-opacity, 1));
}

<<<<<<< HEAD
=======
.bg-red-500 {
  --tw-bg-opacity: 1;
  background-color: rgb(239 68 68 / var(--tw-bg-opacity, 1));
}

.bg-\[black\] {
  --tw-bg-opacity: 1;
  background-color: rgb(0 0 0 / var(--tw-bg-opacity, 1));
}

>>>>>>> 7d5216c6
.p-2 {
  padding: 0.5rem;
}

.p-3 {
  padding: 0.75rem;
}

.p-4 {
  padding: 1rem;
}

.px-4 {
  padding-left: 1rem;
  padding-right: 1rem;
}

.py-2 {
  padding-top: 0.5rem;
  padding-bottom: 0.5rem;
}

.py-4 {
  padding-top: 1rem;
  padding-bottom: 1rem;
}

.text-center {
  text-align: center;
}

.font-serif {
  font-family: ui-serif, Georgia, Cambria, "Times New Roman", Times, serif;
}

.text-5xl {
  font-size: 3rem;
  line-height: 1;
}

.text-\[1\.3rem\] {
  font-size: 1.3rem;
}

.text-\[1\.5rem\] {
  font-size: 1.5rem;
}

.text-\[14px\] {
  font-size: 14px;
}

.text-base {
  font-size: 1rem;
  line-height: 1.5rem;
}

.font-bold {
  font-weight: 700;
}

.font-medium {
  font-weight: 500;
}

.font-normal {
  font-weight: 400;
}

.leading-normal {
  line-height: 1.5;
}

.tracking-normal {
  letter-spacing: 0em;
}

.tracking-tight {
  letter-spacing: -0.025em;
}

.text-black {
  --tw-text-opacity: 1;
  color: rgb(0 0 0 / var(--tw-text-opacity, 1));
}

.text-blue-500 {
  --tw-text-opacity: 1;
  color: rgb(59 130 246 / var(--tw-text-opacity, 1));
}

.text-red-500 {
  --tw-text-opacity: 1;
  color: rgb(239 68 68 / var(--tw-text-opacity, 1));
}

.text-white {
  --tw-text-opacity: 1;
  color: rgb(255 255 255 / var(--tw-text-opacity, 1));
}

.underline {
  text-decoration-line: underline;
}

.outline {
  outline-style: solid;
}

.transition-all {
  transition-property: all;
  transition-timing-function: cubic-bezier(0.4, 0, 0.2, 1);
  transition-duration: 150ms;
}

.duration-300 {
  transition-duration: 300ms;
}

.hover\:border-b-\[4px\]:hover {
  border-bottom-width: 4px;
}

.hover\:border-r-\[4px\]:hover {
  border-right-width: 4px;
}

.hover\:border-\[\#3b82f6\]:hover {
  --tw-border-opacity: 1;
  border-color: rgb(59 130 246 / var(--tw-border-opacity, 1));
}

.hover\:bg-\[\#f0f0f0\]:hover {
  --tw-bg-opacity: 1;
  background-color: rgb(240 240 240 / var(--tw-bg-opacity, 1));
}

@media (min-width: 320px) {
  .xs\:block {
    display: block;
  }

  .xs\:flex {
    display: flex;
  }

  .xs\:hidden {
    display: none;
  }

  .xs\:h-\[2\.6rem\] {
    height: 2.6rem;
  }

  .xs\:h-fit {
    height: -moz-fit-content;
    height: fit-content;
  }

  .xs\:h-screen {
    height: 100vh;
  }

  .xs\:w-\[80\%\] {
    width: 80%;
  }

  .xs\:w-full {
    width: 100%;
  }

  .xs\:flex-row {
    flex-direction: row;
  }

  .xs\:flex-col {
    flex-direction: column;
  }

  .xs\:justify-between {
    justify-content: space-between;
  }

  .xs\:gap-2 {
    gap: 0.5rem;
  }

  .xs\:overflow-auto {
    overflow: auto;
  }

  .xs\:p-1 {
    padding: 0.25rem;
  }

  .xs\:p-2 {
    padding: 0.5rem;
  }

  .xs\:p-4 {
    padding: 1rem;
  }

  .xs\:text-\[1\.3rem\] {
    font-size: 1.3rem;
  }

  .xs\:text-\[14px\] {
    font-size: 14px;
  }

  .xs\:text-base {
    font-size: 1rem;
    line-height: 1.5rem;
  }
}

@media (min-width: 640px) {
  .sm\:p-2 {
    padding: 0.5rem;
  }

  .sm\:text-\[1\.3rem\] {
    font-size: 1.3rem;
  }

  .sm\:text-\[1\.5rem\] {
    font-size: 1.5rem;
  }

  .sm\:text-base {
    font-size: 1rem;
    line-height: 1.5rem;
  }
}

@media (min-width: 768px) {
  .md\:block {
    display: block;
  }

  .md\:h-full {
    height: 100%;
  }

  .md\:w-1\/2 {
    width: 50%;
  }

  .md\:w-\[10rem\] {
    width: 10rem;
  }

  .md\:w-\[60\%\] {
    width: 60%;
  }

  .md\:w-fit {
    width: -moz-fit-content;
    width: fit-content;
  }

  .md\:gap-4 {
    gap: 1rem;
  }

  .md\:overflow-hidden {
    overflow: hidden;
  }

  .md\:p-14 {
    padding: 3.5rem;
  }

  .md\:p-3 {
    padding: 0.75rem;
  }

  .md\:p-8 {
    padding: 2rem;
  }

  .md\:text-\[1\.3rem\] {
    font-size: 1.3rem;
  }

  .md\:text-\[1\.5rem\] {
    font-size: 1.5rem;
  }

  .md\:text-base {
    font-size: 1rem;
    line-height: 1.5rem;
  }
}

@media (min-width: 1024px) {
  .lg\:flex {
    display: flex;
  }

  .lg\:hidden {
    display: none;
  }

  .lg\:h-full {
    height: 100%;
  }

  .lg\:h-screen {
    height: 100vh;
  }

  .lg\:w-1\/2 {
    width: 50%;
  }

  .lg\:w-\[30\%\] {
    width: 30%;
  }

  .lg\:w-\[60\%\] {
    width: 60%;
  }

  .lg\:flex-row {
    flex-direction: row;
  }

  .lg\:flex-col {
    flex-direction: column;
  }

  .lg\:justify-normal {
    justify-content: normal;
  }

  .lg\:p-8 {
    padding: 2rem;
  }

  .lg\:p-\[1\.5rem\] {
    padding: 1.5rem;
  }

  .lg\:p-\[8rem\] {
    padding: 8rem;
  }

  .lg\:px-\[24rem\] {
    padding-left: 24rem;
    padding-right: 24rem;
  }
}<|MERGE_RESOLUTION|>--- conflicted
+++ resolved
@@ -1132,8 +1132,6 @@
   background-color: rgb(255 255 255 / var(--tw-bg-opacity, 1));
 }
 
-<<<<<<< HEAD
-=======
 .bg-red-500 {
   --tw-bg-opacity: 1;
   background-color: rgb(239 68 68 / var(--tw-bg-opacity, 1));
@@ -1144,7 +1142,6 @@
   background-color: rgb(0 0 0 / var(--tw-bg-opacity, 1));
 }
 
->>>>>>> 7d5216c6
 .p-2 {
   padding: 0.5rem;
 }
