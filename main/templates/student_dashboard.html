{% extends 'mainv2.html' %}
<<<<<<< HEAD
{% load static %}

{% block content %}
<div class="min-h-screen bg-[#E5F2FF] p-8">
    <div class="max-w-4xl mx-auto">
        <!-- Header Bar -->
        <div class="bg-[#E9967A] text-white p-3 rounded-t-lg">
            <h1 class="text-xl font-bold text-center">Student Profile</h1>
        </div>

        <!-- Profile Section -->
        <div class="bg-[#FFE4E1] p-4 flex items-center gap-6">
            <div class="w-20 h-20 rounded-full overflow-hidden bg-gray-200">
                <svg class="w-full h-full text-gray-600" fill="currentColor" viewBox="0 0 24 24">
                    <path d="M12 12c2.21 0 4-1.79 4-4s-1.79-4-4-4-4 1.79-4 4 1.79 4 4 4zm0 2c-2.67 0-8 1.34-8 4v2h16v-2c0-2.66-5.33-4-8-4z"/>
                </svg>
            </div>
            <div>
                <h2 class="text-xl font-bold">{{ patient.student.firstname }} {{ patient.student.lastname }}</h2>
                <p class="text-gray-700">{{ patient.student.degree }}</p>
            </div>
        </div>

        <!-- General Information -->
        <div class="mt-2">
            <div class="bg-[#E9967A] text-white p-2">
                <h3 class="font-bold">General Information</h3>
            </div>
            <div class="bg-[#FFE4E1] grid grid-cols-3 gap-4 p-4">
                <div>
                    <p class="font-bold">Student ID</p>
                    <p>{{ patient.student.student_id }}</p>
                </div>
                <div>
                    <p class="font-bold">Year Level</p>
                    <p>{{ patient.student.year_level }}</p>
                </div>
                <div>
                    <p class="font-bold">Civil Status</p>
                    <p>{{ patient.civil_status }}</p>
                </div>
            </div>
        </div>

        <!-- Personal Details -->
        <div class="mt-2">
            <div class="bg-[#DEB887] text-white p-2">
                <h3 class="font-bold">Personal Details</h3>
            </div>
            <div class="bg-[#FFE4E1]">
                <table class="w-full">
                    <tbody>
                        <tr class="border-b border-gray-200">
                            <td class="p-3 font-bold w-1/3">Age</td>
                            <td class="p-3">{{ patient.age }}</td>
                        </tr>
                        <tr class="border-b border-gray-200">
                            <td class="p-3 font-bold">Birth Date</td>
                            <td class="p-3">{{ patient.birth_date }}</td>
                        </tr>
                        <tr class="border-b border-gray-200">
                            <td class="p-3 font-bold">Blood Type</td>
                            <td class="p-3">{{ patient.bloodtype }}</td>
                        </tr>
                        <tr class="border-b border-gray-200">
                            <td class="p-3 font-bold">Height</td>
                            <td class="p-3">{{ patient.height }} cm</td>
                        </tr>
                        <tr class="border-b border-gray-200">
                            <td class="p-3 font-bold">Weight</td>
                            <td class="p-3">{{ patient.weight }} kg</td>
                        </tr>
                    </tbody>
                </table>
            </div>
        </div>

        <!-- Medical Information -->
        <div class="mt-2">
            <div class="bg-[#DEB887] text-white p-2">
                <h3 class="font-bold">Medical Information</h3>
            </div>
            <div class="bg-[#FFE4E1]">
                <table class="w-full">
                    <tbody>
                        <tr class="border-b border-gray-200">
                            <td class="p-3 font-bold w-1/3">Allergies</td>
                            <td class="p-3">{{ patient.allergies|default:"None" }}</td>
                        </tr>
                        <tr class="border-b border-gray-200">
                            <td class="p-3 font-bold">Medications</td>
                            <td class="p-3">{{ patient.medications|default:"None" }}</td>
                        </tr>
                    </tbody>
                </table>
            </div>
        </div>

        <!-- Contact Information -->
        <div class="mt-2">
            <div class="bg-[#DEB887] text-white p-2">
                <h3 class="font-bold">Contact Information</h3>
            </div>
            <div class="bg-[#FFE4E1]">
                <table class="w-full">
                    <tbody>
                        <tr class="border-b border-gray-200">
                            <td class="p-3 font-bold w-1/3">Email</td>
                            <td class="p-3">{{ patient.student.email }}</td>
                        </tr>
                        <tr class="border-b border-gray-200">
                            <td class="p-3 font-bold">Contact Number</td>
                            <td class="p-3">{{ patient.student.contact_number }}</td>
                        </tr>
                        <tr class="border-b border-gray-200">
                            <td class="p-3 font-bold">Emergency Contact</td>
                            <td class="p-3">{{ patient.parent_guardian }}</td>
                        </tr>
                        <tr class="border-b border-gray-200">
                            <td class="p-3 font-bold">Emergency Number</td>
                            <td class="p-3">{{ patient.parent_guardian_contact_number }}</td>
                        </tr>
                    </tbody>
                </table>
            </div>
        </div>
    </div>
=======
{% load static tailwind_tags %}

{% block title %} HealthHub Connect | Student Dashboard {% endblock %}

{% block extra_css %} 
{% tailwind_css %}
{% endblock %}

{% block content %}
<div class="bg-white xs:h-fit md:h-full xs:p-4 lg:p-8 flex flex-col gap-2 rounded-[18px] xs:w-full md:w-1/2">
    {% if patient %}
    <div class="flex flex-col gap-2">
        <h2 class="font-bold xs:text-[1.3rem] md:text-[1.5rem] lg:text-base text-black tracking-tight text-center">Patient Information</h2>
        <div class="grid xs:grid-cols-1 md:grid-cols-2 gap-2">
            <div class="bg-blue-400 p-3 rounded-md">
                <h3 class="font-bold">Age</h3>
                <p class="text-base">{{ patient.age }}</p>
            </div>
            <div class="bg-blue-400 p-3 rounded-md">
                <h3 class="font-bold">Blood Type</h3>
                <p class="text-base">{{ patient.bloodtype }}</p>
            </div>
            <div class="bg-blue-400 p-3 rounded-md">
                <h3 class="font-bold">Height</h3>
                <p class="text-base">{{ patient.height }}</p>
            </div>
            <div class="bg-blue-400 p-3 rounded-md">
                <h3 class="font-bold">Weight</h3>
                <p class="text-base">{{ patient.weight }}</p>
            </div>
        </div>
    </div>
    <div class="flex xs:flex-col md:flex-row xs:gap-4 md:gap-2 h-full">
            <div class="w-full h-fit max-h-full flex flex-col">
                <h5 class="font-bold">Medical History</h5>
                <div class="card-body">
                    {% if medical_history %}
                        <ul class="list-unstyled">
                            {% if medical_history.tuberculosis %}<li>✓ Tuberculosis</li>{% endif %}
                            {% if medical_history.hypertension %}<li>✓ Hypertension</li>{% endif %}
                            {% if medical_history.heart_disease %}<li>✓ Heart Disease</li>{% endif %}
                            {% if medical_history.asthma %}<li>✓ Asthma</li>{% endif %}
                        </ul>
                    {% else %}
                        <p>No medical history recorded.</p>
                    {% endif %}
                </div>
            </div>
            <div class="w-full h-fit max-h-full flex flex-col">
                <h5 class="font-bold">Risk Assessment</h5>
                <div class="card-body">
                    {% if risk_assessment %}
                        <ul class="list-unstyled">
                            {% if risk_assessment.cardiovascular_disease %}
                                <li>✓ Cardiovascular Disease</li>
                            {% endif %}
                            {% if risk_assessment.chronic_lung_disease %}
                                <li>✓ Chronic Lung Disease</li>
                            {% endif %}
                            {% if risk_assessment.pwd %}
                                <li>✓ PWD: {{ risk_assessment.disability }}</li>
                            {% endif %}
                        </ul>
                    {% else %}
                        <p>No risk assessment recorded.</p>
                    {% endif %}
                </div>
            </div>
    </div>
    {% else %}
    <div class="alert alert-warning">
            No medical records found. Please complete your medical form.
            <a href="{% url 'main:patient_form' %}" class="btn btn-primary ml-3">Complete Medical Form</a>
    </div>
    {% endif %}
>>>>>>> ed313d12
</div>

<style>
    tr:last-child {
        border-bottom: none;
    }
    
    .bg-[#E9967A] {
        background-color: #E9967A;
    }
    
    .bg-[#FFE4E1] {
        background-color: #FFE4E1;
    }
    
    .bg-[#DEB887] {
        background-color: #DEB887;
    }
</style>
{% endblock %}<|MERGE_RESOLUTION|>--- conflicted
+++ resolved
@@ -1,133 +1,4 @@
 {% extends 'mainv2.html' %}
-<<<<<<< HEAD
-{% load static %}
-
-{% block content %}
-<div class="min-h-screen bg-[#E5F2FF] p-8">
-    <div class="max-w-4xl mx-auto">
-        <!-- Header Bar -->
-        <div class="bg-[#E9967A] text-white p-3 rounded-t-lg">
-            <h1 class="text-xl font-bold text-center">Student Profile</h1>
-        </div>
-
-        <!-- Profile Section -->
-        <div class="bg-[#FFE4E1] p-4 flex items-center gap-6">
-            <div class="w-20 h-20 rounded-full overflow-hidden bg-gray-200">
-                <svg class="w-full h-full text-gray-600" fill="currentColor" viewBox="0 0 24 24">
-                    <path d="M12 12c2.21 0 4-1.79 4-4s-1.79-4-4-4-4 1.79-4 4 1.79 4 4 4zm0 2c-2.67 0-8 1.34-8 4v2h16v-2c0-2.66-5.33-4-8-4z"/>
-                </svg>
-            </div>
-            <div>
-                <h2 class="text-xl font-bold">{{ patient.student.firstname }} {{ patient.student.lastname }}</h2>
-                <p class="text-gray-700">{{ patient.student.degree }}</p>
-            </div>
-        </div>
-
-        <!-- General Information -->
-        <div class="mt-2">
-            <div class="bg-[#E9967A] text-white p-2">
-                <h3 class="font-bold">General Information</h3>
-            </div>
-            <div class="bg-[#FFE4E1] grid grid-cols-3 gap-4 p-4">
-                <div>
-                    <p class="font-bold">Student ID</p>
-                    <p>{{ patient.student.student_id }}</p>
-                </div>
-                <div>
-                    <p class="font-bold">Year Level</p>
-                    <p>{{ patient.student.year_level }}</p>
-                </div>
-                <div>
-                    <p class="font-bold">Civil Status</p>
-                    <p>{{ patient.civil_status }}</p>
-                </div>
-            </div>
-        </div>
-
-        <!-- Personal Details -->
-        <div class="mt-2">
-            <div class="bg-[#DEB887] text-white p-2">
-                <h3 class="font-bold">Personal Details</h3>
-            </div>
-            <div class="bg-[#FFE4E1]">
-                <table class="w-full">
-                    <tbody>
-                        <tr class="border-b border-gray-200">
-                            <td class="p-3 font-bold w-1/3">Age</td>
-                            <td class="p-3">{{ patient.age }}</td>
-                        </tr>
-                        <tr class="border-b border-gray-200">
-                            <td class="p-3 font-bold">Birth Date</td>
-                            <td class="p-3">{{ patient.birth_date }}</td>
-                        </tr>
-                        <tr class="border-b border-gray-200">
-                            <td class="p-3 font-bold">Blood Type</td>
-                            <td class="p-3">{{ patient.bloodtype }}</td>
-                        </tr>
-                        <tr class="border-b border-gray-200">
-                            <td class="p-3 font-bold">Height</td>
-                            <td class="p-3">{{ patient.height }} cm</td>
-                        </tr>
-                        <tr class="border-b border-gray-200">
-                            <td class="p-3 font-bold">Weight</td>
-                            <td class="p-3">{{ patient.weight }} kg</td>
-                        </tr>
-                    </tbody>
-                </table>
-            </div>
-        </div>
-
-        <!-- Medical Information -->
-        <div class="mt-2">
-            <div class="bg-[#DEB887] text-white p-2">
-                <h3 class="font-bold">Medical Information</h3>
-            </div>
-            <div class="bg-[#FFE4E1]">
-                <table class="w-full">
-                    <tbody>
-                        <tr class="border-b border-gray-200">
-                            <td class="p-3 font-bold w-1/3">Allergies</td>
-                            <td class="p-3">{{ patient.allergies|default:"None" }}</td>
-                        </tr>
-                        <tr class="border-b border-gray-200">
-                            <td class="p-3 font-bold">Medications</td>
-                            <td class="p-3">{{ patient.medications|default:"None" }}</td>
-                        </tr>
-                    </tbody>
-                </table>
-            </div>
-        </div>
-
-        <!-- Contact Information -->
-        <div class="mt-2">
-            <div class="bg-[#DEB887] text-white p-2">
-                <h3 class="font-bold">Contact Information</h3>
-            </div>
-            <div class="bg-[#FFE4E1]">
-                <table class="w-full">
-                    <tbody>
-                        <tr class="border-b border-gray-200">
-                            <td class="p-3 font-bold w-1/3">Email</td>
-                            <td class="p-3">{{ patient.student.email }}</td>
-                        </tr>
-                        <tr class="border-b border-gray-200">
-                            <td class="p-3 font-bold">Contact Number</td>
-                            <td class="p-3">{{ patient.student.contact_number }}</td>
-                        </tr>
-                        <tr class="border-b border-gray-200">
-                            <td class="p-3 font-bold">Emergency Contact</td>
-                            <td class="p-3">{{ patient.parent_guardian }}</td>
-                        </tr>
-                        <tr class="border-b border-gray-200">
-                            <td class="p-3 font-bold">Emergency Number</td>
-                            <td class="p-3">{{ patient.parent_guardian_contact_number }}</td>
-                        </tr>
-                    </tbody>
-                </table>
-            </div>
-        </div>
-    </div>
-=======
 {% load static tailwind_tags %}
 
 {% block title %} HealthHub Connect | Student Dashboard {% endblock %}
@@ -203,7 +74,6 @@
             <a href="{% url 'main:patient_form' %}" class="btn btn-primary ml-3">Complete Medical Form</a>
     </div>
     {% endif %}
->>>>>>> ed313d12
 </div>
 
 <style>
