{% load static tailwind_tags %}

<!DOCTYPE html>
<html lang="en">
  <head>
    <link
      rel="shortcut icon"
      type="x-icon"
      href="{% static 'images/CTU_logo.png' %}"
    />
    <title>
      {% block title %}STUDENT LIFE INFORMATION SYSTEM{% endblock %}
    </title>
    <meta charset="UTF-8" />
    <meta name="viewport" content="width=device-width, initial-scale=1.0" />
    <link
      rel="stylesheet"
      href="{% static 'styles/fontawesome-free-6.5.2-web/css/all.min.css' %}"
    />
    {% tailwind_css %}
    <link rel="stylesheet" href="{% static 'styles/base.css' %}" />
    {% block extra_css %}{% endblock %}
  </head>
  <body>
    <main
      class="relative overflow-hidden h-screen {% if user.is_superuser or user.is_staff %}xs:flex xs:flex-col lg:flex-row {% else %} flex flex-col{% endif %}"
    >
      <nav
        id="navbar"
        class="bg-[#fff] {% if user.is_superuser or user.is_staff %}flex xs:flex-row xs:justify-between lg:justify-normal lg:flex-col xs:w-full lg:w-[30%]{% else %}flex justify-between h-[5rem]{% endif %}"
      >
        <div
          class="flex gap-2 p-4 items-stretch bg-[#3b82f6] {% if user.is_superuser or user.is_staff %} justify-center {% else %} justify-normal {% endif %}"
        >
          <img
            class="h-full {% if user.is_superuser or user.is_staff %} size-14 {% else %} size-min {% endif %}"
            src="{% static 'images/CTU_logo.png' %}"
          />
          <h1
            class="font-bold text-[1.3rem] self-center tracking-tight text-white"
          >
            HealthHub Connect
          </h1>
        </div>
        <ul
          class="xs:hidden {% if user.is_superuser or user.is_staff %} lg:flex flex-col {% else %} lg:flex {% endif %}"
        >
          {% if user.is_superuser or user.is_staff %}
          <li>
            <a
              class="flex justify-center items-center h-full tracking-tight hover:bg-[#f0f0f0] py-4 font-medium hover:border-r-[4px] hover:border-[#3b82f6] transition-all {% if request.resolver_match.url_name == 'admin_dashboard' %}bg-[#f0f0f0] lg:border-[#3b82f6] lg:border-r-[4px] {% endif %}"
              href="{% url 'main:admin_dashboard' %}"
              >Dashboard</a
            >
          </li>
          <li>
            <a
              class="flex justify-center items-center h-full tracking-tight hover:bg-[#f0f0f0] py-4 font-medium hover:border-r-[4px] hover:border-[#3b82f6] transition-all {% if request.resolver_match.url_name == 'patient_profile' %}bg-[#f0f0f0] lg:border-[#3b82f6] lg:border-r-[4px] {% endif %}"
              href="{% url 'medical:patient_profile' %}"
              >Patient Profile</a
            >
          </li>
          <li>
            <a
              class="flex justify-center items-center h-full tracking-tight hover:bg-[#f0f0f0] py-4 font-medium hover:border-r-[4px] hover:border-[#3b82f6] transition-all {% if request.resolver_match.url_name == 'viewrequest' %}bg-[#f0f0f0] lg:border-[#3b82f6] lg:border-r-[4px] {% endif %}"
              href="{% url 'medical:viewrequest' %}"
              >View Requests</a
            >
          </li>
          <li>
            <a
              class="flex justify-center items-center h-full tracking-tight hover:bg-[#f0f0f0] py-4 font-medium hover:border-r-[4px] hover:border-[#3b82f6] transition-all {% if request.resolver_match.url_name == 'medtracker' %}bg-[#f0f0f0] lg:border-[#3b82f6] lg:border-r-[4px] {% endif %}"
              href="{% url 'medical:medtracker' %}"
              >Student Medical Requirements Tracker</a
            >
          </li>
          <li>
            <a
              class="flex justify-center items-center h-full tracking-tight hover:bg-[#f0f0f0] py-4 font-medium hover:border-r-[4px] hover:border-[#3b82f6] transition-all {% if request.resolver_match.url_name == 'emergency_asst' %}bg-[#f0f0f0] lg:border-[#3b82f6] lg:border-r-[4px] {% endif %}"
              href="{% url 'medical:emergency_asst' %}"
              >Emergency Health Assistance</a
            >
          </li>
          <li>
            <a
              class="flex justify-center items-center h-full tracking-tight hover:bg-[#f0f0f0] py-4 font-medium hover:border-r-[4px] hover:border-[#3b82f6] transition-all"
              href="{% url 'medical:pwdlist' %}"
              >PWD Profile</a
            >
          </li>
          <li>
            <a
              class="flex justify-center items-center h-full tracking-tight hover:bg-[#f0f0f0] py-4 font-medium hover:border-r-[4px] hover:border-[#3b82f6] transition-all {% if request.resolver_match.url_name == 'dentalrequest' %}bg-[#f0f0f0] lg:border-[#3b82f6] lg:border-r-[4px] {% endif %}"
              href="{% url 'medical:dentalrequest' %}"
              >Dental Services</a
            >
          </li>
          <li>
            <a
              class="flex justify-center items-center h-full tracking-tight hover:bg-[#f0f0f0] py-4 font-medium hover:border-r-[4px] hover:border-[#3b82f6] transition-all {% if request.resolver_match.url_name == 'prescription' %}bg-[#f0f0f0] lg:border-[#3b82f6] lg:border-r-[4px] {% endif %}"
              href="{% url 'medical:prescription' %}"
              >Prescription Issuance</a
            >
          </li>
          <li>
            <a
              class="flex justify-center items-center h-full tracking-tight hover:bg-[#f0f0f0] py-4 font-medium hover:border-r-[4px] hover:border-[#3b82f6] transition-all {% if request.resolver_match.url_name == 'transactions' %}bg-[#f0f0f0] lg:border-[#3b82f6] lg:border-r-[4px] {% endif %}"
              href="{% url 'medical:transactions' %}"
              >Transaction Reports</a
            >
          </li>
          <li>
            <a
              class="flex justify-center items-center h-full tracking-tight hover:bg-[#f0f0f0] py-4 font-medium hover:border-r-[4px] hover:border-[#3b82f6] transition-all"
              href="{% url 'medical:mental_health' %}"
              >Mental Health Services</a
            >
          </li>
          <li>
            <a
              class="flex justify-center items-center h-full tracking-tight hover:bg-[#f0f0f0] py-4 font-medium hover:border-r-[4px] hover:border-[#3b82f6] transition-all"
              href="{% url 'medical:mental_health' %}"
              >Mental Health Services</a
            >
          </li>
          <li class="mt-auto">
            <a href="{% url 'main:logout' %}" 
               class="flex justify-center items-center h-full tracking-tight hover:bg-[#f0f0f0] py-4 font-medium hover:border-r-[4px] hover:border-[#3b82f6] transition-all">
                Logout
            </a>
          </li>
          {% else %}
          <li>
            <a
              class="flex justify-center items-center h-full tracking-tight hover:bg-[#f0f0f0] px-4 font-medium hover:border-b-[4px] hover:border-[#3b82f6] transition-all {% if request.resolver_match.url_name == 'student_dashboard' %}bg-[#f0f0f0] lg:border-[#3b82f6] lg:border-b-[4px] {% endif %}"
              href="{% url 'main:student_dashboard' %}"
              >Dashboard</a
            >
          </li>
          <li>
            <a
              class="flex justify-center items-center h-full tracking-tight hover:bg-[#f0f0f0] px-4 font-medium hover:border-b-[4px] hover:border-[#3b82f6] transition-all {% if request.resolver_match.url_name == 'request' %}bg-[#f0f0f0] lg:border-[#3b82f6] lg:border-b-[4px] {% endif %}"
              href="{% url 'medical:request' %}"
              href="{% url 'medical:request' %}"
              >Documentary Request</a
            >
          </li>
          <li>
            <a
              class="flex justify-center items-center h-full tracking-tight hover:bg-[#f0f0f0] px-4 font-medium hover:border-b-[4px] hover:border-[#3b82f6] transition-all {% if request.resolver_match.url_name == 'medtracker' %}bg-[#f0f0f0] lg:border-[#3b82f6] lg:border-b-[4px] {% endif %}"
              href="{% url 'medical:medtracker' %}"
              >Medical Requirements Upload</a
            >
          </li>
          <li>
            <a
              class="flex justify-center items-center h-full tracking-tight hover:bg-[#f0f0f0] px-4 font-medium hover:border-b-[4px] hover:border-[#3b82f6] transition-all {% if request.resolver_match.url_name == 'dentalservice' %}bg-[#f0f0f0] lg:border-[#3b82f6] lg:border-b-[4px] {% endif %}"
              href="{% url 'medical:dentalservice' %}"
              >Dental Services Availment</a
            >
          </li>
          {% endif %}
        </ul>
        <a href="{% url 'main:logout' %}" class="flex items-center px-4 py-2 text-gray-700 hover:text-[#3b82f6] transition-colors {% if user.is_superuser or user.is_staff %}mt-auto{% endif %}">
          <span class="font-medium">Logout</span>
        </a>
        <svg
          id="toggleMenuBtn"
          xmlns="http://www.w3.org/2000/svg"
          fill="none"
          class="xs:block lg:hidden size-8 self-center cursor-pointer mr-4"
          viewBox="0 0 24 24"
          stroke-width="1.5"
          stroke="currentColor"
        >
          <path
            stroke-linecap="round"
            stroke-linejoin="round"
            d="M3.75 6.75h16.5M3.75 12h16.5m-16.5 5.25h16.5"
          />
        </svg>
      </nav>
      <section
        class="bg-[#E5F2FF] h-full w-full flex xs:p-4 lg:p-[1.5rem]{% if user.is_superuser or user.is_staff %} overflow-auto{% else %} justify-center items-center overflow-hidden{% endif %}"
      >
        {% block content %} {% endblock %}
      </section>
      <div
        id="sidebar-nav"
        class="absolute bg-[#fff] top-0 right-0 z-50 translate-x-full transition-all duration-300 h-full xs:w-[80%] md:w-1/2 p-4 flex flex-col gap-4"
      >
        <svg
          xmlns="http://www.w3.org/2000/svg"
          fill="#000"
          viewBox="0 0 24 24"
          stroke-width="1.5"
          stroke="currentColor"
          class="size-5 close-btn cursor-pointer"
        >
          <path
            stroke-linecap="round"
            stroke-linejoin="round"
            d="M6 18 18 6M6 6l12 12"
          />
        </svg>
        <nav class="h-fit">
          <ul class="flex flex-col gap-2">
            {% if user.is_superuser or user.is_staff %}
            <li class="menu-item border-b border-[#e6e6e6] flex">
              <a
                class="p-3 font-bold text-black w-full"
                href="{% url 'main:admin_dashboard' %}"
                >Dashboard</a
              >
            </li>
            <li class="menu-item border-b border-[#e6e6e6] flex">
              <a
                class="p-3 font-bold text-black w-full"
                href="{% url 'medical:patient_profile' %}"
                >Patient Profile</a
              >
            </li>
            <li class="menu-item border-b border-[#e6e6e6] flex">
              <a
                class="p-3 font-bold text-black w-full"
                href="{% url 'medical:viewrequest' %}"
                >View Requests</a
              >
            </li>
            <li class="menu-item border-b border-[#e6e6e6] flex">
              <a
                class="p-3 font-bold text-black w-full"
                href="{% url 'medical:medtracker' %}"
                >Student Medical Requirements Tracker</a
              >
            </li>
            <li class="menu-item border-b border-[#e6e6e6] flex">
              <a
                class="p-3 font-bold text-black w-full"
                href="{% url 'medical:emergency_asst' %}"
                >Emergency Health Assistance</a
              >
            </li>
            <li class="menu-item border-b border-[#e6e6e6] flex">
              <a
                class="p-3 font-bold text-black w-full"
                href="{% url 'medical:pwdlist' %}"
                >PWD Profile</a
              >
            </li>
            <li class="menu-item border-b border-[#e6e6e6] flex">
              <a
                class="p-3 font-bold text-black w-full"
                href="{% url 'medical:dentalrequest' %}"
                >Dental Services</a
              >
            </li>
            <li class="menu-item border-b border-[#e6e6e6] flex">
              <a
                class="p-3 font-bold text-black w-full"
                href="{% url 'medical:prescription' %}"
                >Prescription Issuance</a
              >
            </li>
            <li class="menu-item border-b border-[#e6e6e6] flex">
              <a
                class="p-3 font-bold text-black w-full"
                href="{% url 'medical:transactions' %}"
                >Transaction Reports</a
              >
            </li>
            {% else %}
            <li class="menu-item border-b border-[#e6e6e6] flex">
              <a
                class="p-3 font-bold text-black w-full"
                href="{% url 'main:student_dashboard' %}"
                >Dashboard</a
              >
            </li>
            <li class="menu-item border-b border-[#e6e6e6] flex">
              <a
                class="p-3 font-bold text-black w-full"
                href="{% url 'medical:request' %}"
                >Documentary Request</a
              >
            </li>
            <li class="menu-item border-b border-[#e6e6e6] flex">
              <a
                class="p-3 font-bold text-black w-full"
                href="{% url 'medical:medtracker' %}"
                >Medical Requirements Upload</a
              >
            </li>
            <li class="menu-item border-b border-[#e6e6e6] flex">
              <a
                class="p-3 font-bold text-black w-full"
                href="{% url 'medical:dentalservice' %}"
                >Dental Services Availment</a
              >
            </li>
            {% endif %}
          </ul>
        </nav>
      </div>
      <div
        id="overlay"
        class="absolute top-0 right-0 bottom-0 left-0 h-full z-10 bg-[#00000050] hidden"
      ></div>
    </main>
    <script>
      const sidebar = document.querySelector("#sidebar-nav");
      const overlay = document.querySelector("#overlay");

      document.querySelector("#toggleMenuBtn").addEventListener("click", () => {
        sidebar.classList.replace("translate-x-full", "translate-x-0");
        overlay.classList.replace("hidden", "block");
      });

      document.querySelector(".close-btn").addEventListener("click", () => {
        sidebar.classList.replace("translate-x-0", "translate-x-full");
        overlay.classList.replace("block", "hidden");
      });

      document.querySelector(".menu-item").addEventListener("click", () => {
        sidebar.classList.replace("translate-x-0", "translate-x-full");
        overlay.classList.replace("block", "hidden");
      });
    </script>
    <script src="{% static 'scripts/jquery/jquery-3.7.1.min.js' %}"></script>
    <script src="{% static 'scripts/newmain.js' %}"></script>
<<<<<<< HEAD
    <!-- Add SweetAlert2 JS (before your other scripts) -->
    <script src="https://cdn.jsdelivr.net/npm/sweetalert2@11"></script>
    {% block extra_js %}{% endblock %}
=======
    {% block extra_js %}{% endblock %} {% if user.is_authenticated %} {% if
    user.is_staff %}
    <!-- Admin Dashboard Section -->
    <!-- <div class="row">
                <div class="col-md-4">
                    <div class="card">
                        <div class="card-body">
                            <h5 class="card-title">Total Patients</h5>
                            <p class="card-text">{{ total_patients }}</p>
                        </div>
                    </div>
                </div>
                <div class="col-md-4">
                    <div class="card">
                        <div class="card-body">
                            <h5 class="card-title">Pending Clearances</h5>
                            <p class="card-text">{{ pending_clearances }}</p>
                        </div>
                    </div>
                </div>
            </div>

            <div class="row mt-4">
                <div class="col-12">
                    <div class="card">
                        <div class="card-header">
                            Recent Examinations
                        </div>
                        <div class="card-body">
                            <div class="table-responsive">
                                <table class="table">
                                    <thead>
                                        <tr>
                                            <th>Student ID</th>
                                            <th>Name</th>
                                            <th>Date</th>
                                            <th>Action</th>
                                        </tr>
                                    </thead>
                                    <tbody>
                                        {% for exam in recent_examinations %}
                                        <tr>
                                            <td>{{ exam.student.student_id }}</td>
                                            <td>{{ exam.student.get_full_name }}</td>
                                            <td>{{ exam.date_created|date:"F d, Y" }}</td>
                                            <td>
                                                <button class="btn btn-primary btn-sm">View Details</button>
                                            </td>
                                        </tr>
                                        {% empty %}
                                        <tr>
                                            <td colspan="4" class="text-center">No recent examinations found.</td>
                                        </tr>
                                        {% endfor %}
                                    </tbody>
                                </table>
                            </div>
                        </div>
                    </div>
                </div>
            </div> -->
    {% else %}
    <!-- Student Dashboard Section -->
    {% if patient %}
    <div class="row">
      <div class="col-md-4">
        <div class="card">
          <div class="card-header">Personal Information</div>
          <div class="card-body">
            <p><strong>Age:</strong> {{ patient.age }}</p>
            <p><strong>Blood Type:</strong> {{ patient.bloodtype }}</p>
            <p><strong>Height:</strong> {{ patient.height }} cm</p>
            <p><strong>Weight:</strong> {{ patient.weight }} kg</p>
          </div>
        </div>
      </div>
      <div class="col-md-4">
        <div class="card">
          <div class="card-header">Medical History</div>
          <div class="card-body">
            {% if medical_history %}
            <ul class="list-unstyled">
              {% if medical_history.tuberculosis %}
              <li>✓ Tuberculosis</li>
              {% endif %} {% if medical_history.hypertension %}
              <li>✓ Hypertension</li>
              {% endif %} {% if medical_history.heart_disease %}
              <li>✓ Heart Disease</li>
              {% endif %} {% if medical_history.asthma %}
              <li>✓ Asthma</li>
              {% endif %}
            </ul>
            {% else %}
            <p>No medical history recorded.</p>
            {% endif %}
          </div>
        </div>
      </div>
      <div class="col-md-4">
        <div class="card">
          <div class="card-header">Risk Assessment</div>
          <div class="card-body">
            {% if risk_assessment %}
            <ul class="list-unstyled">
              {% if risk_assessment.cardiovascular_disease %}
              <li>✓ Cardiovascular Disease</li>
              {% endif %} {% if risk_assessment.chronic_lung_disease %}
              <li>✓ Chronic Lung Disease</li>
              {% endif %} {% if risk_assessment.pwd %}
              <li>✓ PWD: {{ risk_assessment.disability }}</li>
              {% endif %}
            </ul>
            {% else %}
            <p>No risk assessment recorded.</p>
            {% endif %}
          </div>
        </div>
      </div>
    </div>
    {% else %}
    <div class="alert alert-warning">
      No medical records found. Please complete your medical form.
      <a href="{% url 'main:patient_form' %}" class="btn btn-primary ml-3"
        >Complete Medical Form</a
      >
    </div>
    {% endif %} {% endif %} {% endif %}
>>>>>>> ed313d12
  </body>
</html><|MERGE_RESOLUTION|>--- conflicted
+++ resolved
@@ -328,11 +328,9 @@
     </script>
     <script src="{% static 'scripts/jquery/jquery-3.7.1.min.js' %}"></script>
     <script src="{% static 'scripts/newmain.js' %}"></script>
-<<<<<<< HEAD
     <!-- Add SweetAlert2 JS (before your other scripts) -->
     <script src="https://cdn.jsdelivr.net/npm/sweetalert2@11"></script>
     {% block extra_js %}{% endblock %}
-=======
     {% block extra_js %}{% endblock %} {% if user.is_authenticated %} {% if
     user.is_staff %}
     <!-- Admin Dashboard Section -->
@@ -460,6 +458,5 @@
       >
     </div>
     {% endif %} {% endif %} {% endif %}
->>>>>>> ed313d12
   </body>
 </html>