{% load static tailwind_tags %}

<!DOCTYPE html>
<html lang="en">
  <head>
    <link
      rel="shortcut icon"
      type="x-icon"
      href="{% static 'images/CTU_logo.png' %}"
    />
    <title>
      {% block title %}STUDENT LIFE INFORMATION SYSTEM{% endblock %}
    </title>
    <meta charset="UTF-8" />
    <meta name="viewport" content="width=device-width, initial-scale=1.0" />
    <link
      rel="stylesheet"
      href="{% static 'styles/fontawesome-free-6.5.2-web/css/all.min.css' %}"
    />
    {% tailwind_css %}
    <link rel="stylesheet" href="{% static 'styles/base.css' %}" />
    {% block extra_css %}{% endblock %}
  </head>
  <body>
    <main
      class="relative overflow-hidden h-screen {% if user.is_superuser or user.is_staff %}xs:flex xs:flex-col lg:flex-row {% else %} flex flex-col{% endif %}"
    >
      <nav
        id="navbar"
        class="bg-[#fff] {% if user.is_superuser or user.is_staff %}flex xs:flex-row xs:justify-between lg:justify-normal lg:flex-col xs:w-full lg:w-[30%]{% else %}flex justify-between h-[5rem]{% endif %}"
      >
        <div
          class="flex gap-2 p-4 items-stretch bg-[#3b82f6] {% if user.is_superuser or user.is_staff %} justify-center {% else %} justify-normal {% endif %}"
        >
          <img
            class="h-full {% if user.is_superuser or user.is_staff %} size-14 {% else %} size-min {% endif %}"
            src="{% static 'images/CTU_logo.png' %}"
          />
          <h1
            class="font-bold text-[1.3rem] self-center tracking-tight text-white"
          >
            HealthHub Connect
          </h1>
        </div>
        <ul
          class="xs:hidden {% if user.is_superuser or user.is_staff %} lg:flex flex-col {% else %} lg:flex {% endif %}"
        >
          {% if user.is_superuser or user.is_staff %}
          <li>
            <a
              class="flex justify-center items-center h-full tracking-tight hover:bg-[#f0f0f0] py-4 font-medium hover:border-r-[4px] hover:border-[#3b82f6] transition-all {% if request.resolver_match.url_name == 'admin_dashboard' %}bg-[#f0f0f0] lg:border-[#3b82f6] lg:border-r-[4px] {% endif %}"
              href="{% url 'main:admin_dashboard' %}"
              >Dashboard</a
            >
          </li>
          <li>
            <a
              class="flex justify-center items-center h-full tracking-tight hover:bg-[#f0f0f0] py-4 font-medium hover:border-r-[4px] hover:border-[#3b82f6] transition-all {% if request.resolver_match.url_name == 'patient_profile' %}bg-[#f0f0f0] lg:border-[#3b82f6] lg:border-r-[4px] {% endif %}"
              href="{% url 'medical:patient_profile' %}"
              >Patient Profile</a
            >
          </li>
          <li>
            <a
              class="flex justify-center items-center h-full tracking-tight hover:bg-[#f0f0f0] py-4 font-medium hover:border-r-[4px] hover:border-[#3b82f6] transition-all {% if request.resolver_match.url_name == 'viewrequest' %}bg-[#f0f0f0] lg:border-[#3b82f6] lg:border-r-[4px] {% endif %}"
              href="{% url 'medical:viewrequest' %}"
              >View Requests</a
            >
          </li>
          <li>
            <a
              class="flex justify-center items-center h-full tracking-tight hover:bg-[#f0f0f0] py-4 font-medium hover:border-r-[4px] hover:border-[#3b82f6] transition-all {% if request.resolver_match.url_name == 'medtracker' %}bg-[#f0f0f0] lg:border-[#3b82f6] lg:border-r-[4px] {% endif %}"
              href="{% url 'medical:medtracker' %}"
              >Student Medical Requirements Tracker</a
            >
          </li>
          <li>
            <a
              class="flex justify-center items-center h-full tracking-tight hover:bg-[#f0f0f0] py-4 font-medium hover:border-r-[4px] hover:border-[#3b82f6] transition-all {% if request.resolver_match.url_name == 'emergency_asst' %}bg-[#f0f0f0] lg:border-[#3b82f6] lg:border-r-[4px] {% endif %}"
              href="{% url 'medical:emergency_asst' %}"
              >Emergency Health Assistance</a
            >
          </li>
          <li>
            <a
              class="flex justify-center items-center h-full tracking-tight hover:bg-[#f0f0f0] py-4 font-medium hover:border-r-[4px] hover:border-[#3b82f6] transition-all"
              href="{% url 'medical:pwdlist' %}"
              >PWD Profile</a
            >
          </li>
          <li>
            <a
              class="flex justify-center items-center h-full tracking-tight hover:bg-[#f0f0f0] py-4 font-medium hover:border-r-[4px] hover:border-[#3b82f6] transition-all {% if request.resolver_match.url_name == 'dentalrequest' %}bg-[#f0f0f0] lg:border-[#3b82f6] lg:border-r-[4px] {% endif %}"
              href="{% url 'medical:dentalrequest' %}"
              >Dental Services</a
            >
          </li>
          <li>
            <a
              class="flex justify-center items-center h-full tracking-tight hover:bg-[#f0f0f0] py-4 font-medium hover:border-r-[4px] hover:border-[#3b82f6] transition-all {% if request.resolver_match.url_name == 'prescription' %}bg-[#f0f0f0] lg:border-[#3b82f6] lg:border-r-[4px] {% endif %}"
              href="{% url 'medical:prescription' %}"
              >Prescription Issuance</a
            >
          </li>
          <li>
            <a
              class="flex justify-center items-center h-full tracking-tight hover:bg-[#f0f0f0] py-4 font-medium hover:border-r-[4px] hover:border-[#3b82f6] transition-all {% if request.resolver_match.url_name == 'transactions' %}bg-[#f0f0f0] lg:border-[#3b82f6] lg:border-r-[4px] {% endif %}"
              href="{% url 'medical:transactions' %}"
              >Transaction Reports</a
            >
          </li>
          <li>
            <a
              class="flex justify-center items-center h-full tracking-tight hover:bg-[#f0f0f0] py-4 font-medium hover:border-r-[4px] hover:border-[#3b82f6] transition-all"
              href="{% url 'medical:mental_health' %}"
              >Mental Health Services</a
            >
          </li>
<<<<<<< HEAD
          <li>
            <a
              class="flex justify-center items-center h-full tracking-tight hover:bg-[#f0f0f0] py-4 font-medium hover:border-r-[4px] hover:border-[#3b82f6] transition-all"
              href="{% url 'medical:mental_health' %}"
              >Mental Health Services</a
            >
          </li>
          <li class="mt-auto">
            <a href="{% url 'main:logout' %}" 
               class="flex justify-center items-center h-full tracking-tight hover:bg-[#f0f0f0] py-4 font-medium hover:border-r-[4px] hover:border-[#3b82f6] transition-all">
                Logout
            </a>
          </li>
=======
>>>>>>> 1b505298
          {% else %}
          <li>
            <a
              class="flex justify-center items-center h-full tracking-tight hover:bg-[#f0f0f0] px-4 font-medium hover:border-b-[4px] hover:border-[#3b82f6] transition-all {% if request.resolver_match.url_name == 'student_dashboard' %}bg-[#f0f0f0] lg:border-[#3b82f6] lg:border-b-[4px] {% endif %}"
              href="{% url 'main:student_dashboard' %}"
              >Dashboard</a
            >
          </li>
          <li>
            <a
              class="flex justify-center items-center h-full tracking-tight hover:bg-[#f0f0f0] px-4 font-medium hover:border-b-[4px] hover:border-[#3b82f6] transition-all {% if request.resolver_match.url_name == 'request' %}bg-[#f0f0f0] lg:border-[#3b82f6] lg:border-b-[4px] {% endif %}"
              href="{% url 'medical:request' %}"
              href="{% url 'medical:request' %}"
              >Documentary Request</a
            >
          </li>
          <li>
            <a
              class="flex justify-center items-center h-full tracking-tight hover:bg-[#f0f0f0] px-4 font-medium hover:border-b-[4px] hover:border-[#3b82f6] transition-all {% if request.resolver_match.url_name == 'medtracker' %}bg-[#f0f0f0] lg:border-[#3b82f6] lg:border-b-[4px] {% endif %}"
              href="{% url 'medical:medtracker' %}"
              >Medical Requirements Upload</a
            >
          </li>
          <li>
            <a
              class="flex justify-center items-center h-full tracking-tight hover:bg-[#f0f0f0] px-4 font-medium hover:border-b-[4px] hover:border-[#3b82f6] transition-all {% if request.resolver_match.url_name == 'dentalservice' %}bg-[#f0f0f0] lg:border-[#3b82f6] lg:border-b-[4px] {% endif %}"
              href="{% url 'medical:dentalservice' %}"
              >Dental Services Availment</a
            >
          </li>
          {% endif %}
        </ul>
        <a href="{% url 'main:logout' %}" class="flex items-center px-4 py-2 text-gray-700 hover:text-[#3b82f6] transition-colors {% if user.is_superuser or user.is_staff %}mt-auto{% endif %}">
          <span class="font-medium">Logout</span>
        </a>
        <svg
          id="toggleMenuBtn"
          xmlns="http://www.w3.org/2000/svg"
          fill="none"
          class="xs:block lg:hidden size-8 self-center cursor-pointer mr-4"
          viewBox="0 0 24 24"
          stroke-width="1.5"
          stroke="currentColor"
        >
          <path
            stroke-linecap="round"
            stroke-linejoin="round"
            d="M3.75 6.75h16.5M3.75 12h16.5m-16.5 5.25h16.5"
          />
        </svg>
      </nav>
      <section
        class="bg-[#E5F2FF] h-full w-full flex xs:p-4 lg:p-[1.5rem]{% if user.is_superuser or user.is_staff %} overflow-auto{% else %} justify-center items-center overflow-hidden{% endif %}"
      >
        {% block content %} {% endblock %}
      </section>
      <div
        id="sidebar-nav"
        class="absolute bg-[#fff] top-0 right-0 z-50 translate-x-full transition-all duration-300 h-full xs:w-[80%] md:w-1/2 p-4 flex flex-col gap-4"
      >
        <svg
          xmlns="http://www.w3.org/2000/svg"
          fill="#000"
          viewBox="0 0 24 24"
          stroke-width="1.5"
          stroke="currentColor"
          class="size-5 close-btn cursor-pointer"
        >
          <path
            stroke-linecap="round"
            stroke-linejoin="round"
            d="M6 18 18 6M6 6l12 12"
          />
        </svg>
        <nav class="h-fit">
          <ul class="flex flex-col gap-2">
            {% if user.is_superuser or user.is_staff %}
            <li class="menu-item border-b border-[#e6e6e6] flex">
              <a
                class="p-3 font-bold text-black w-full"
                href="{% url 'main:admin_dashboard' %}"
                >Dashboard</a
              >
            </li>
            <li class="menu-item border-b border-[#e6e6e6] flex">
              <a
                class="p-3 font-bold text-black w-full"
                href="{% url 'medical:patient_profile' %}"
                >Patient Profile</a
              >
            </li>
            <li class="menu-item border-b border-[#e6e6e6] flex">
              <a
                class="p-3 font-bold text-black w-full"
                href="{% url 'medical:viewrequest' %}"
                >View Requests</a
              >
            </li>
            <li class="menu-item border-b border-[#e6e6e6] flex">
              <a
                class="p-3 font-bold text-black w-full"
                href="{% url 'medical:medtracker' %}"
                >Student Medical Requirements Tracker</a
              >
            </li>
            <li class="menu-item border-b border-[#e6e6e6] flex">
              <a
                class="p-3 font-bold text-black w-full"
                href="{% url 'medical:emergency_asst' %}"
                >Emergency Health Assistance</a
              >
            </li>
            <li class="menu-item border-b border-[#e6e6e6] flex">
              <a
                class="p-3 font-bold text-black w-full"
                href="{% url 'medical:pwdlist' %}"
                >PWD Profile</a
              >
            </li>
            <li class="menu-item border-b border-[#e6e6e6] flex">
              <a
                class="p-3 font-bold text-black w-full"
                href="{% url 'medical:dentalrequest' %}"
                >Dental Services</a
              >
            </li>
            <li class="menu-item border-b border-[#e6e6e6] flex">
              <a
                class="p-3 font-bold text-black w-full"
                href="{% url 'medical:prescription' %}"
                >Prescription Issuance</a
              >
            </li>
            <li class="menu-item border-b border-[#e6e6e6] flex">
              <a
                class="p-3 font-bold text-black w-full"
                href="{% url 'medical:transactions' %}"
                >Transaction Reports</a
              >
            </li>
            {% else %}
            <li class="menu-item border-b border-[#e6e6e6] flex">
              <a
                class="p-3 font-bold text-black w-full"
                href="{% url 'main:student_dashboard' %}"
                >Dashboard</a
              >
            </li>
            <li class="menu-item border-b border-[#e6e6e6] flex">
              <a
                class="p-3 font-bold text-black w-full"
                href="{% url 'medical:request' %}"
                >Documentary Request</a
              >
            </li>
            <li class="menu-item border-b border-[#e6e6e6] flex">
              <a
                class="p-3 font-bold text-black w-full"
                href="{% url 'medical:medtracker' %}"
                >Medical Requirements Upload</a
              >
            </li>
            <li class="menu-item border-b border-[#e6e6e6] flex">
              <a
                class="p-3 font-bold text-black w-full"
                href="{% url 'medical:dentalservice' %}"
                >Dental Services Availment</a
              >
            </li>
            {% endif %}
          </ul>
        </nav>
      </div>
      <div
        id="overlay"
        class="absolute top-0 right-0 bottom-0 left-0 h-full z-10 bg-[#00000050] hidden"
      ></div>
    </main>
    <script>
      const sidebar = document.querySelector("#sidebar-nav");
      const overlay = document.querySelector("#overlay");

      document.querySelector("#toggleMenuBtn").addEventListener("click", () => {
        sidebar.classList.replace("translate-x-full", "translate-x-0");
        overlay.classList.replace("hidden", "block");
      });

      document.querySelector(".close-btn").addEventListener("click", () => {
        sidebar.classList.replace("translate-x-0", "translate-x-full");
        overlay.classList.replace("block", "hidden");
      });

      document.querySelector(".menu-item").addEventListener("click", () => {
        sidebar.classList.replace("translate-x-0", "translate-x-full");
        overlay.classList.replace("block", "hidden");
      });
    </script>
    <script src="{% static 'scripts/jquery/jquery-3.7.1.min.js' %}"></script>
    <script src="{% static 'scripts/newmain.js' %}"></script>
<<<<<<< HEAD
    <!-- Add SweetAlert2 JS (before your other scripts) -->
    <script src="https://cdn.jsdelivr.net/npm/sweetalert2@11"></script>
    {% block extra_js %}{% endblock %}
    {% block extra_js %}{% endblock %} {% if user.is_authenticated %} {% if
    user.is_staff %}
    <!-- Admin Dashboard Section -->
    <!-- <div class="row">
                <div class="col-md-4">
                    <div class="card">
                        <div class="card-body">
                            <h5 class="card-title">Total Patients</h5>
                            <p class="card-text">{{ total_patients }}</p>
                        </div>
=======
    {% block extra_js %}{% endblock %}
{% if user.is_authenticated %}
    {% if user.is_staff %}
        <!-- Admin Dashboard Section -->
        <!-- 
        <div class="row">
            <div class="col-md-4">
                <div class="card">
                    <div class="card-body">
                        <h5 class="card-title">Total Patients</h5>
                        <p class="card-text">{{ total_patients }}</p>
>>>>>>> 1b505298
                    </div>
                </div>
            </div>
            <div class="col-md-4">
                <div class="card">
                    <div class="card-body">
                        <h5 class="card-title">Pending Clearances</h5>
                        <p class="card-text">{{ pending_clearances }}</p>
                    </div>
                </div>
            </div>
        </div>

        <div class="row mt-4">
            <div class="col-12">
                <div class="card">
                    <div class="card-header">
                        Recent Examinations
                    </div>
                    <div class="card-body">
                        <div class="table-responsive">
                            <table class="table">
                                <thead>
                                    <tr>
                                        <th>Student ID</th>
                                        <th>Name</th>
                                        <th>Date</th>
                                        <th>Action</th>
                                    </tr>
                                </thead>
                                <tbody>
                                    {% for exam in recent_examinations %}
                                    <tr>
                                        <td>{{ exam.student.student_id }}</td>
                                        <td>{{ exam.student.get_full_name }}</td>
                                        <td>{{ exam.date_created|date:"F d, Y" }}</td>
                                        <td>
                                            <button class="btn btn-primary btn-sm">View Details</button>
                                        </td>
                                    </tr>
                                    {% empty %}
                                    <tr>
                                        <td colspan="4" class="text-center">No recent examinations found.</td>
                                    </tr>
                                    {% endfor %}
                                </tbody>
                            </table>
                        </div>
                    </div>
                </div>
            </div>
        </div> 
        -->
    {% else %}
        <!-- Student Dashboard Section -->
        <div class="col-md-4">
          <div class="card">
              <div class="card-header">Personal Information</div>
              <div class="card-body">
                  <p><strong>Age:</strong> {{ patient.age }}</p>
                  <p><strong>Blood Type:</strong> {{ patient.bloodtype }}</p>
                  <p><strong>Height:</strong> {{ patient.height }} cm</p>
                  <p><strong>Weight:</strong> {{ patient.weight }} kg</p>
              </div>
          </div>
      </div>
        {% if patient %}
            <!-- Student-specific content here -->
        {% endif %}
    {% endif %}
{% endif %}

<!-- <div class="row">
    
    <div class="col-md-4">
        <div class="card">
            <div class="card-header">Medical History</div>
            <div class="card-body">
                {% if medical_history %}
                <ul class="list-unstyled">
                    {% if medical_history.tuberculosis %}
                    <li>✓ Tuberculosis</li>
                    {% endif %}
                    {% if medical_history.hypertension %}
                    <li>✓ Hypertension</li>
                    {% endif %}
                    {% if medical_history.heart_disease %}
                    <li>✓ Heart Disease</li>
                    {% endif %}
                    {% if medical_history.asthma %}
                    <li>✓ Asthma</li>
                    {% endif %}
                </ul>
                {% else %}
                <p>No medical history recorded.</p>
                {% endif %}
            </div>
        </div>
    </div>
    <div class="col-md-4">
        <div class="card">
            <div class="card-header">Risk Assessment</div>
            <div class="card-body">
                {% if risk_assessment %}
                <ul class="list-unstyled">
                    {% if risk_assessment.cardiovascular_disease %}
                    <li>✓ Cardiovascular Disease</li>
                    {% endif %}
                    {% if risk_assessment.chronic_lung_disease %}
                    <li>✓ Chronic Lung Disease</li>
                    {% endif %}
                    {% if risk_assessment.pwd %}
                    <li>✓ PWD: {{ risk_assessment.disability }}</li>
                    {% endif %}
                </ul>
                {% else %}
                <p>No risk assessment recorded.</p>
                {% endif %}
            </div>
        </div>
    </div>
</div> -->

{% if not user.is_authenticated %}
<div class="alert alert-warning">
    No medical records found. Please complete your medical form.
    <a href="{% url 'main:patient_form' %}" class="btn btn-primary ml-3">Complete Medical Form</a>
</div>
{% endif %}
  </body>
</html><|MERGE_RESOLUTION|>--- conflicted
+++ resolved
@@ -116,22 +116,18 @@
               >Mental Health Services</a
             >
           </li>
-<<<<<<< HEAD
-          <li>
-            <a
-              class="flex justify-center items-center h-full tracking-tight hover:bg-[#f0f0f0] py-4 font-medium hover:border-r-[4px] hover:border-[#3b82f6] transition-all"
-              href="{% url 'medical:mental_health' %}"
-              >Mental Health Services</a
-            >
-          </li>
           <li class="mt-auto">
             <a href="{% url 'main:logout' %}" 
                class="flex justify-center items-center h-full tracking-tight hover:bg-[#f0f0f0] py-4 font-medium hover:border-r-[4px] hover:border-[#3b82f6] transition-all">
                 Logout
             </a>
           </li>
-=======
->>>>>>> 1b505298
+          <li class="mt-auto">
+            <a href="{% url 'main:logout' %}" 
+               class="flex justify-center items-center h-full tracking-tight hover:bg-[#f0f0f0] py-4 font-medium hover:border-r-[4px] hover:border-[#3b82f6] transition-all">
+                Logout
+            </a>
+          </li>
           {% else %}
           <li>
             <a
@@ -331,21 +327,6 @@
     </script>
     <script src="{% static 'scripts/jquery/jquery-3.7.1.min.js' %}"></script>
     <script src="{% static 'scripts/newmain.js' %}"></script>
-<<<<<<< HEAD
-    <!-- Add SweetAlert2 JS (before your other scripts) -->
-    <script src="https://cdn.jsdelivr.net/npm/sweetalert2@11"></script>
-    {% block extra_js %}{% endblock %}
-    {% block extra_js %}{% endblock %} {% if user.is_authenticated %} {% if
-    user.is_staff %}
-    <!-- Admin Dashboard Section -->
-    <!-- <div class="row">
-                <div class="col-md-4">
-                    <div class="card">
-                        <div class="card-body">
-                            <h5 class="card-title">Total Patients</h5>
-                            <p class="card-text">{{ total_patients }}</p>
-                        </div>
-=======
     {% block extra_js %}{% endblock %}
 {% if user.is_authenticated %}
     {% if user.is_staff %}
@@ -357,7 +338,6 @@
                     <div class="card-body">
                         <h5 class="card-title">Total Patients</h5>
                         <p class="card-text">{{ total_patients }}</p>
->>>>>>> 1b505298
                     </div>
                 </div>
             </div>
